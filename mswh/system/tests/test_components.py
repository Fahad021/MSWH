--- conflicted
+++ resolved
@@ -52,11 +52,7 @@
             inputs = db.tables2dict(close=True)
         except:
             msg = "Failed to read input tables from {}."
-<<<<<<< HEAD
             log.error(msg.format(weather_db_path))
-=======
-            log.error(msg.format(inpath))
->>>>>>> 4deb5f6d
 
         self.weather = SourceAndSink(input_dfs=inputs)
 
@@ -1356,11 +1352,7 @@
             inputs = db.tables2dict(close=True)
         except:
             msg = "Failed to read input tables from {}."
-<<<<<<< HEAD
             log.error(msg.format(weather_db_path))
-=======
-            log.error(msg.format(inpath))
->>>>>>> 4deb5f6d
 
         # validation
 
