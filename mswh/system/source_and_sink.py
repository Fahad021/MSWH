import logging

import calendar
import csv
import datetime
import logging
import os

import numpy as np
import pandas as pd

from mswh.tools.unit_converters import UnitConv

log = logging.getLogger(__name__)


from pdb import set_trace as bp


class SourceAndSink(object):
    """Generates timeseries that are inputs to the simulation
    model and are known prior to the simulation, such as
    outdoor air temperature and end use load profiles.

    Parameters:

        input_dfs: a dict of pd dfs
            Dictionary of input dataframes
            as read in from the input db by the :func:`Sql <Sql>` class
            (see example in :func:`test_source_and_sink.SourceAndSinkTests.setUp <test_source_and_sink.SourceAndSinkTests.setUp>`)

        random_state: numpy random state object or an integer
             numpy random state object : if there is a need
             to maintain the same random seed throughout the
             analysis.

             integer : a new random state object gets
             instanteated at init

        log_level: None or python logger logging level,
            Default: logging.DEBUG
            This applies for a subset of the class functionality, mostly
            used to deprecate logger messages for certain calculations.
            For Example: log_level = logging.ERROR will only throw error
            messages and ignore INFO, DEBUG and WARNING.
    """

<<<<<<< HEAD
    def __init__(self, input_dfs=None, random_state=123):
=======
    def __init__(
        self, input_dfs=None, random_state=123, log_level=logging.DEBUG
    ):

        # log level (e.g. only partial functionality of the class
        # is being used and one does not desire to see all infos)
        self.log_level = log_level
        logging.getLogger().setLevel(log_level)
>>>>>>> 4deb5f6d

        self.data = input_dfs

        # define the random state object which enbles random draw
        # repeatability
        if isinstance(random_state, int):
            msg = (
                "The user did not provide a numpy random state "
                "object. Initiating one with a provided or default"
                " seed value = {}."
            )
            log.info(msg.format(random_state))
            self.random_state = np.random.RandomState(random_state)
        else:
            self.random_state = random_state

    def irradiation_and_water_main(
        self,
        climate_zone,
        collector_tilt="latitude",
        tilt_standard_deviation=None,
        collector_azimuth=0.0,
        azimuth_standard_deviation=None,
        location_ground_reflectance=0.16,
        solar_constant_Wm2=1367.0,
        method="isotropic diffuse",
        weather_data_source="cec",
        single_row_with_arrays=False,
    ):
        """Calculates the hourly total incident radiation on a tilted surface
        for any climate zone in California. If weather data from the provided
        database are passed as `input_dfs`, the user can specify a single
        climate.

        Two separate methods are available for use, with all equations
        (along with the equation numbers provided in comments) as provided in
        J. A. Duffie and W. A. Beckman, Solar engineering of thermal
        processes, 3rd ed. Hoboken, N.J: Wiley, 2006.

        Parameters:

            climate_zone: string
                String of two digits to indicate the CEC climate zone
                being analyzed ('01' to '16').

            collector_azimuth: float, default: 0.
                The deviation of the projection on a horizontal
                plane of the normal to the collector surface from
                the local meridian, in degrees.  Allowable values
                are between +/- 180 degrees (inclusive).  0 degrees
                corresponds to due south, east is negative, and west
                is positive.  Default value is 0 degrees (due south).

            azimuth_standard_deviation: float, default: 'None'
                Final collector azimuth is a value drawn using a normal
                distribution around the collector_azimuth value
                with a azimuth_standard_deviation standard deviation.
                If set to 'None' the final collector azimuth
                equals collector_azimuth

            collector_tilt: float, default: 'latitude'
                The angle between the plane of the collector and the
                horizontal, in degrees.  Allowable values are between
                0 and 180 degrees (inclusive), and values greater than
                90 degrees mean that the surface has a downward-facing
                component. If a default flag is left unchanged, the code
                will assign latitude value to the tilt as a good
                approximation of a design collector or PV tilt.

            tilt_standard_deviation: float, default: 'None'
                Final collector tilt is a value drawn using a normal
                distribution around the collector_tilt value
                with a tilt_standard_deviation standard deviation.
                If set to 'None' the final collector tilt
                equals collector_tilt

            location_ground_reflectance: float, default: 0.16
                The degree of ground reflectance.  Allowable
                values are 0-1 (inclusive), with 0 meaning
                no reflectance and 1 meaning very high
                reflectance.  For reference, fresh snow has
                a high ground reflectance of ~ 0.7.  Default
                value is 0.16, which is the annual average surface
                albedo averaged across the 16 CEC climate zones.

            method: string, default: 'HDKR anisotropic sky'
                Calculation method to use for estimating the total irradiance
                on the tilted collector surface. See notes below. Default
                value is 'HDKR anisotropic sky.'

            solar_constant_Wm2: float, default: 1367.
                Energy from the sun per unit time received on a unit
                area of surface perpendicular to the direction of
                propagation of the radiation at mean earth-sun distance
                outside the atmosphere.  Default value is 1367 W/m^2.

            weather_data_source: string, default: 'cec'
                The type of weather data being used to analyze the
                climate zone for solar insolation.  Allowable values
                are 'cec' and 'tmy3.'  Default value is 'cec.'

            single_row_with_arrays : boolean
                A flag to reformat the resulting dataframe in a row
                of data where each resulting 8760 is stored as an
                array

        Returns:

            data: pd df
                  Weather data frame with appended columns:
                  'global_tilt_radiation_Wm2', 'water_main_t_F',
                  'water_main_t_C', 'dry_bulb_C', 'wet_bulb_C', 'Tilt',
                  'Azimuth']

        Notes:

            The user can select one of two methods to use for
            this calculation:

            1) 'isotropic diffuse':
                   This model was derived by Liu and Jordan (1963).
                   All diffuse radiation is assumed to be isotropic.
                   It is the simpler and more conservative model,
                   and it has been widely used.

            2) 'HDKR anisotropic sky':
                   This model combined methods from Hay and Davies (1980),
                   Klucher (1979), and Reindl, et al. (1990).
                   Diffuse radiation in this model is represented in two
                   parts: isotropic and circumsolar. The model also accounts
                   for horizon brightening.
                   This is also a simple model, but it has been found to be
                   slightly more accurate (and less conservative) than the
                   'isotropic diffuse' model.  For collectors tilted toward
                   the equator, this model is suggested.
        """
        # Read in CEC weather data
        # Ensure climate_zone is a string and has a leading '0,' if needed
        climate_zone = str(climate_zone)

        if len(climate_zone) == 1:
            climate_zone = "0" + climate_zone

        # There are only 16 climate zones in CA, so ensure a valid zone
        # is provided.
        try:
            climate_zone_int = int(climate_zone)
        except:
            msg = (
                "Climate zone value ({}) is not a number.  Please"
                " ensure the climate zone is a number from 1-16, represented"
                " as a string."
            )
            log.error(msg.format(climate_zone))
            raise ValueError

        if (climate_zone_int > 16) | (climate_zone_int < 0):
            msg = (
                "Climate zone in CA must be a number from 1-16."
                " Further available climate zone codes are: 0 "
                " for Banja Luka, BIH."
            )
            log.error(msg)
            raise ValueError

        # draw azimuth value from a distribution if standard
        # deviation provided
        if azimuth_standard_deviation:
            azimuth_mean = collector_azimuth
            collector_azimuth = self.random_state.normal(
                azimuth_mean, azimuth_standard_deviation
            )

        # Ensure collector_azimuth is between -180 (due east) and
        # +180 (due west)
        if (collector_azimuth > 180.0) | (collector_azimuth < -180.0):
            msg = (
                "Collector azimuth angle must be a number between"
                " -180 degrees (due east) and +180 degrees (due west)."
            )
            log.error(msg)
            raise ValueError

        # Ensure location_ground_reflectance is between 0 and 1.
        if (location_ground_reflectance > 1.0) | (
            location_ground_reflectance < 0.0
        ):
            msg = (
                "The annual average location ground reflectance must"
                " be a number between 0. (no reflectance) and 1 (perfect"
                " reflectance)."
            )
            log.error(msg)
            raise ValueError

        # Ensure the provided solar constant is reasonable
        if (solar_constant_Wm2 > 1450.0) | (solar_constant_Wm2 < 1300.0):
            msg = (
                "The accepted solar constant is near 1367. W/m^2."
                " Please select a reasonable solar constant value that is"
                " between 1300. and 1450. W/m^2."
            )
            log.error(msg)
            raise ValueError

        # Ensure selected method type is valid
        if (method != "isotropic diffuse") & (
            method != "HDKR anisotropic sky"
        ):
            msg = (
                "This model only calculated results for two models:"
                " 'isotropic diffuse' and 'HDKR anisotropic sky'."
            )
            log.error(msg)
            raise ValueError

        # Read in header data to get latitude and longitude of given
        # climate zone
        if weather_data_source == "cec":

            key = "CTZ" + climate_zone + "S13b"
            header = pd.DataFrame(data=self.data[key].iloc[:20, :2])
            header_data = pd.Series(
                data=header.iloc[:, 1].values, index=header.iloc[:, 0]
            )
            # latitude in degrees, north = positive
            latitude = float(header_data["Latitude"])
            # longitude in degrees, west = positive
            longitude = abs(float(header_data["Longitude"]))

        elif weather_data_source == "tmy3":

            # Map CEC climate zone to proper tmy3 weather file
            climate_zone_to_tmy3 = {
                # California, USA
                "01": "725945",
                "02": "724957",
                "03": "724930",
                "04": "724945",
                "05": "723940",
                "06": "722970",
                "07": "722900",
                "08": "722976",
                "09": "722880",
                "10": "722869",
                "11": "725910",
                "12": "724830",
                "13": "723890",
                "14": "723820",
                "15": "722868",
                "16": "725845",
                # Banja Luka, BIH
                "00": "145420",
            }

            key = climate_zone_to_tmy3[climate_zone] + "TY"
            # latitude in degrees, north = positive
            latitude = float(self.data[key].iloc[0, 4])
            # longitude in degrees, west = positive
            longitude = abs(float(self.data[key].iloc[0, 5]))

        # set the tilt to latitude if no custom tilt got provided
        if collector_tilt == "latitude":
            collector_tilt = latitude

        # check tilt data type
        elif not isinstance(collector_tilt, float):
            msg = (
                "Collector tilt value ({}) is neither a float nor"
                " 'latitude'. Please use an allowed value."
            )
            log.error(msg.format(collector_tilt))
            raise ValueError

        # draw tilt value from a distribution if standard deviation provided
        if tilt_standard_deviation:
            tilt_mean = collector_tilt
            collector_tilt = self.random_state.normal(
                tilt_mean, tilt_standard_deviation
            )

        # Read in actual weather data for the given climate zone
        if weather_data_source == "cec":

            key = "CTZ" + climate_zone + "S13b"
            solar_data = pd.DataFrame(
                data=self.data[key].iloc[26:, :].values,
                columns=self.data[key].iloc[25, :],
            )

            solar_data.columns = [x.lower() for x in solar_data.columns]

            # deal with data formats as needed
            solar_data = solar_data.astype(float)
            solar_data[solar_data.columns[:3]] = solar_data[
                solar_data.columns[:3]
            ].astype(int)

            # Rename solar columns
            solar_data.rename(
                columns={
                    "global horizontal radiation": "global_horizontal_radiation_Wm2",
                    "direct normal radiation": "direct_normal_radiation_Wm2",
                    "diffuse horiz radiation": "diffuse_horizontal_radiation_Wm2",
                },
                inplace=True,
            )
            # Convert solar units from Btu/hr/ft^2 to W/m^2
            solar_data.global_horizontal_radiation_Wm2 *= 3.15459075
            solar_data.direct_normal_radiation_Wm2 *= 3.15459075
            solar_data.diffuse_horizontal_radiation_Wm2 *= 3.15459075

            solar_data["climate_zone"] = climate_zone
            # The hour data from the CEC is for the end of the hour;
            # we're setting it to be the start of the hour
            solar_data.hour -= 1

        elif weather_data_source == "tmy3":

            solar_data = self.data[key].iloc[2:, :]
            solar_data = solar_data.apply(pd.to_numeric, errors="ignore")
            solar_data.columns = self.data[key].iloc[1, :]

            solar_data.columns = [x.lower() for x in solar_data.columns]
            # Rename solar columns
            solar_data.rename(
                columns={
                    "etr (w/m^2)": "extraterrestrial_horizontal_radiation_Wm2",
                    "etrn (w/m^2)": "extraterrestrial_normal_radiation_Wm2",
                    "ghi (w/m^2)": "global_horizontal_radiation_Wm2",
                    "dni (w/m^2)": "direct_normal_radiation_Wm2",
                    "dhi (w/m^2)": "diffuse_horizontal_radiation_Wm2",
                    "alb (unitless)": "surface_albedo",
                },
                inplace=True,
            )

            solar_data["month"] = solar_data.apply(
                lambda x: int(x["date (mm/dd/yyyy)"][:2]), axis=1
            )
            solar_data["day"] = solar_data.apply(
                lambda x: int(x["date (mm/dd/yyyy)"][3:5]), axis=1
            )
            solar_data["hour"] = solar_data.apply(
                lambda x: int(x["time (hh:mm)"][:2]) - 1, axis=1
            )

            # The TMY3 data contain surface albedo values that can be used
            # Ensure missing values (coded as -9900) are replaced with the
            # average of the available data
            solar_data.surface_albedo = np.where(
                solar_data.surface_albedo == -9900.0,
                np.nan,
                solar_data.surface_albedo,
            )

            solar_data.surface_albedo = np.where(
                np.isnan(solar_data.surface_albedo),
                solar_data.surface_albedo.mean(),
                solar_data.surface_albedo,
            )
            location_ground_reflectance = solar_data.surface_albedo.values

        solar_data["day_number_of_year"] = solar_data.apply(
            lambda x: datetime.datetime(2018, x.month, x.day)
            .timetuple()
            .tm_yday,
            axis=1,
        )

        solar_data = self._add_season_column(solar_data)

        # Calculate solar time:
        # Solar time - standard time [minutes]= 4 *
        #     (longitude_standard - longitude_location) + E
        #    where: longitude_standard = 15 * (PST-GMT),
        # and PST-GMT is always -8 hours
        # Calculate E (equation of time, in minutes)
        B = (
            (solar_data.day_number_of_year - 1) * 360.0 / 365.0
        )  # Equation 1.4.2
        E_minutes = 229.2 * (
            0.000075
            + (0.001868 * np.cos(B))
            - (0.032077 * np.sin(B))
            - (0.014615 * np.cos(2 * B))
            - (0.04089 * np.sin(2 * B))
        )  # Equation 1.5.3

        # REMEMBER: longitudes are in degrees West, meaning they should
        # both be positive here for California!
        minutes_to_add = (4.0 * ((15.0 * 8.0) - longitude)) + E_minutes
        solar_time = solar_data.hour + minutes_to_add / 60.0  # in hours

        # Calculate the hour angle
        # hour_angle = 15 degrees per hour away from solar noon (12),
        # with morning being negative
        hour_angle_start = 15.0 * (solar_time - 12.0)
        hour_angle_end = 15.0 * (solar_time + 1.0 - 12.0)

        # Calculate the declination angle for the day (declination_angle)
        declination_angle = (180.0 / np.pi) * (
            0.006918
            - (0.399912 * np.cos(np.radians(B)))
            + (0.070257 * np.sin(np.radians(B)))
            - (0.006758 * np.cos(2 * np.radians(B)))
            + (0.000907 * np.sin(2 * np.radians(B)))
            - (0.002697 * np.cos(3 * np.radians(B)))
            + (0.001480 * np.sin(3 * np.radians(B)))
        )  # Equation 1.6.1b

        # Calculate the ratio of beam radiation to that on a horizontal
        # surface for the collector, averaged over the hour of consideration
        # (to avoid mathematical issues that can arise for hours in which
        # sunrise or sunset occurs)
        R_b_a = (
            (
                (
                    (
                        np.sin(np.radians(declination_angle))
                        * np.sin(np.radians(latitude))
                        * np.cos(np.radians(collector_tilt))
                    )
                    - (
                        np.sin(np.radians(declination_angle))
                        * np.cos(np.radians(latitude))
                        * np.sin(np.radians(collector_tilt))
                        * np.cos(np.radians(collector_azimuth))
                    )
                )
                * np.radians(hour_angle_end - hour_angle_start)
            )
            + (
                (
                    (
                        np.cos(np.radians(declination_angle))
                        * np.cos(np.radians(latitude))
                        * np.cos(np.radians(collector_tilt))
                    )
                    + (
                        np.cos(np.radians(declination_angle))
                        * np.sin(np.radians(latitude))
                        * np.sin(np.radians(collector_tilt))
                        * np.cos(np.radians(collector_azimuth))
                    )
                )
                * (
                    np.sin(np.radians(hour_angle_end))
                    - np.sin(np.radians(hour_angle_start))
                )
            )
            - (
                np.cos(np.radians(declination_angle))
                * np.sin(np.radians(collector_tilt))
                * np.sin(np.radians(collector_azimuth))
                * (
                    np.cos(np.radians(hour_angle_end))
                    - np.cos(np.radians(hour_angle_start))
                )
            )
        )
        R_b_b = (
            (
                np.cos(np.radians(latitude))
                * np.cos(np.radians(declination_angle))
            )
            * (
                np.sin(np.radians(hour_angle_end))
                - np.sin(np.radians(hour_angle_start))
            )
        ) + (
            (
                np.sin(np.radians(latitude))
                * np.sin(np.radians(declination_angle))
            )
            * (np.radians(hour_angle_end - hour_angle_start))
        )
        R_b_ave = R_b_a / R_b_b  # Equation 2.14.6

        # Calculate horizontal radiation in absense of atmosphere
        # (Equation 1.10.4, [J/m^2])
        if weather_data_source == "cec":
            extraterrestrial_horizontal_radiation_Jm2 = (
                12.0
                * 3600.0
                / np.pi
                * solar_constant_Wm2
                * (
                    1.0
                    + 0.033
                    * np.cos(360.0 * solar_data.day_number_of_year / 365.0)
                )
                * (
                    (
                        np.cos(np.radians(latitude))
                        * np.cos(np.radians(declination_angle))
                        * (
                            np.sin(np.radians(hour_angle_end))
                            - np.sin(np.radians(hour_angle_start))
                        )
                    )
                    + (
                        np.pi
                        / 180.0
                        * (hour_angle_end - hour_angle_start)
                        * np.sin(np.radians(latitude))
                        * np.sin(np.radians(declination_angle))
                    )
                )
            )
            # Convert to W/m^2 and ensure the values aren't less than 0.
            solar_data["extraterrestrial_horizontal_radiation_Wm2"] = (
                extraterrestrial_horizontal_radiation_Jm2 * 0.000277777778
            )
            solar_data.extraterrestrial_horizontal_radiation_Wm2 = np.where(
                solar_data.extraterrestrial_horizontal_radiation_Wm2 < 0.0,
                0.0,
                solar_data.extraterrestrial_horizontal_radiation_Wm2,
            )

        # Calculate beam radiation on a horizontal plane
        solar_data["beam_horizontal_radiation_Wm2"] = (
            solar_data.global_horizontal_radiation_Wm2
            - solar_data.diffuse_horizontal_radiation_Wm2
        )

        # Calculate total radiation on a tilted surface using the isotropic
        # diffuse model.
        if method == "isotropic diffuse":
            solar_data["global_tilt_radiation_Wm2"] = (
                (solar_data.beam_horizontal_radiation_Wm2 * R_b_ave)
                + (
                    solar_data.diffuse_horizontal_radiation_Wm2
                    * ((1 + np.cos(np.radians(collector_tilt))) / 2.0)
                )
                + (
                    solar_data.global_horizontal_radiation_Wm2
                    * location_ground_reflectance
                    * ((1 - np.cos(np.radians(collector_tilt))) / 2.0)
                )
            )
            # Equation 2.15.1
        elif method == "HDKR anisotropic sky":
            # Calculate the anisotropy index
            anisotropy_index = (
                solar_data.beam_horizontal_radiation_Wm2
                / solar_data.extraterrestrial_horizontal_radiation_Wm2
            )
            # Equation 2.16.3
            # Calculate the modulating factor, f
            f = (
                solar_data.beam_horizontal_radiation_Wm2
                / solar_data.global_horizontal_radiation_Wm2
            ) ** 0.5
            # Equation 2.16.6
            solar_data["global_tilt_radiation_Wm2"] = (
                (
                    (
                        solar_data.beam_horizontal_radiation_Wm2
                        + (
                            solar_data.diffuse_horizontal_radiation_Wm2
                            * anisotropy_index
                        )
                    )
                    * R_b_ave
                )
                + (
                    solar_data.diffuse_horizontal_radiation_Wm2
                    * (1 - anisotropy_index)
                    * ((1 + np.cos(np.radians(collector_tilt))) / 2.0)
                    * (
                        1
                        + (f * (np.sin(np.radians(collector_tilt / 2.0)) ** 3))
                    )
                )
                + (
                    solar_data.global_horizontal_radiation_Wm2
                    * location_ground_reflectance
                    * ((1 - np.cos(np.radians(collector_tilt))) / 2.0)
                )
            )
            # Equation 2.16.7

        # You can't get negative energy collection
        # It's also probably unreasonable to expect > 2000 W/m^2
        # In comparisons with PVWatts results, when our model predicts
        # > 2000 W/m^2, it is due to a mathematical
        # anomaly where the actual result should be closer to 0.
        solar_data.global_tilt_radiation_Wm2 = np.where(
            (solar_data.global_tilt_radiation_Wm2 < 0.0)
            | (solar_data.global_tilt_radiation_Wm2 >= 2000.0),
            0.0,
            solar_data.global_tilt_radiation_Wm2,
        )

        # To avoid NaNs and other weird values, set the result to 0 if global
        # and diffuse horizontal are both 0
        solar_data.global_tilt_radiation_Wm2 = np.where(
            (solar_data.global_horizontal_radiation_Wm2 == 0.0)
            & (solar_data.diffuse_horizontal_radiation_Wm2 == 0.0),
            0.0,
            solar_data.global_tilt_radiation_Wm2,
        )

        # Read in water mains temperature data
        # We only need one hour's worth of data for each month and location
        # because the provided
        # temperatures are equal for each hour of the day.
        water_mains_data = self.data["Appendix_54B_Schedules_WaterMain"].iloc[
            3:, 0:3
        ]

        water_mains_data.columns = [
            "climate_zone_water",
            "month_abb",
            "water_main_t_F",
        ]

        # Fill the climate zone forward
        # Only get water mains data for the climate zone we are analyzing
        # for all climate zones is CA
        if (climate_zone_int <= 16) and (climate_zone_int >= 1):
            climate_zone_water_main = climate_zone
        # for any additional climate zones of interest
        elif climate_zone == "00":
            climate_zone_water_main = "11"

        water_mains_data = water_mains_data.fillna(method="ffill")
        water_mains_data = water_mains_data.loc[
            water_mains_data.climate_zone_water
            == "WaterMainCZ" + climate_zone_water_main
        ]

        # Convert calendar abbreviation to calendar number
        water_mains_data["month_num"] = water_mains_data.apply(
            lambda x: list(calendar.month_abbr).index(x.month_abb), axis=1
        )

        # Drop unused columns and merge with the weather data
        data = pd.merge(
            left=solar_data,
            right=water_mains_data,
            how="left",
            left_on="month",
            right_on="month_num",
        )

        # convert temperatures from F to C
        data["water_main_t_C"] = UnitConv(data["water_main_t_F"]).degF_degC(
            unit_in="degF"
        )
        if weather_data_source == "cec":
            data["dry_bulb_C"] = UnitConv(data["dry bulb"]).degF_degC(
                unit_in="degF"
            )
            data["wet_bulb_C"] = UnitConv(data["wet bulb"]).degF_degC(
                unit_in="degF"
            )
        elif weather_data_source == "tmy3":
            data["dry_bulb_C"] = data["dry-bulb (c)"]
            # Derive wet bulb temperature from dry bulb temperature and
            # relative humidity
            data["wet_bulb_C"] = self._wet_bulb_approx(
                data["dry_bulb_C"], data["rhum (%)"]
            )

        # add collector tilt value
        data["Tilt"] = collector_tilt
        data["Azimuth"] = collector_azimuth

        data.drop(
            columns=["climate_zone_water", "month_abb", "month_num"],
            inplace=True,
        )

        if single_row_with_arrays:
            data = self._pack_timeseries(data)

        return data

    @staticmethod
    def _wet_bulb_approx(dry_bulb_C, rel_hum):
        """Converts dry bulb temperature to wet bulb by using an approximation
        provided in this paper (Roland Stull):
        https://journals.ametsoc.org/doi/pdf/10.1175/JAMC-D-11-0143.1

        The provided formula is designed for a pressure like at sea level
        of 1013.25 hPa.

        Parameters:

            dry_bulb_C: pd df
                Timeseries containing dry bulb temperature in Celsius [degC]
            rel_hum: pd df
                Timeseries containing relative Humidity in percent (0 - 100)

        Returns:

            wet_bulb_C: pd df
                Timeseries containing wet bulb temperature in Celcius [degC]
        """
        # Calculate wet bulb temperature
        wet_bulb_C = (
            dry_bulb_C
            * np.arctan(0.151977 * np.power((rel_hum + 8.313659), 0.5))
            + np.arctan(dry_bulb_C + rel_hum)
            - np.arctan(rel_hum - 1.676331)
            + 0.00391838
            * np.power(rel_hum, 1.5)
            * np.arctan(0.023101 * rel_hum)
            - 4.686035
        )

        return wet_bulb_C

    @staticmethod
    def _pack_timeseries(df, row_index=0):
        """Converts a dataframe of timeseries data
        with timestep values in each row to
        a dataframe with a single row such that the timeseries
        are packed as a list into each cell in that single row.

        Parameters:

            df: pd df
                Timeseries data with timeseries headers
                as column labels and timestep indices as
                row indices

            row_index: int or str
                Default: 0
                Row index for the returned single row of data

        Returns:

            single_row_df: pd df
                Timeseries data packed as a list in each cell of
                a single df row
        """
        single_row_df = pd.DataFrame(columns=df.columns, index=[row_index])

        for col in df.columns:
            single_row_df[col] = [df[col]]

        return single_row_df

    @staticmethod
    def _add_season_column(df):
        """Adds a season column to a timeseries
        dataframe containing a month column.

        Parameters:

            df : pd df
                Timeseries data with a month column
        """
        map = {
            1: "winter",
            2: "winter",
            3: "winter",
            4: "winter",
            5: "summer",
            6: "summer",
            7: "summer",
            8: "summer",
            9: "summer",
            10: "winter",
            11: "winter",
            12: "winter",
        }

        df["season"] = df["month"].apply(lambda x: map[x])

        return df

    @staticmethod
    def _make_example_loading_inputs(
        inputs,
        labels,
        random_state,
        occupancy=[4.0, 4.0, 4.0, 4.0],
        at_home=["n", "n", "n", "n"],
    ):
        """Creates example end-use load profile inputs using the example
        load database (sample of 128 households).

        Parameters:

            inputs: dict of dfs
                Inputs read from the input database

            labels: dist
                Consumer label map

            random_state: np.RandomState object

            occupancy: list
                List of household occupancies. Any occupancy
                above 6 is considered as an occupancy of 6
                for simplicity. If occupancies significantly larger
                than 6 are needed, please aggregate example loads
                in postprocessing

            at_home: list
                List of at home during the day info, 'y' or 'n'

        Returns:

            loading_input : df
                Contains household id, occupancy and load array input
                (see models.py for details)

            household_info: df
                Contains load id and maximum load in [gal] for
                sizing purposes.
        """
        # reformat the example end-use loads table
        loads_df = inputs[labels["exmp_loads"]].copy()
        # drop hour column
        loads_df = loads_df.drop(labels["hour"], axis=1)
        # convert loads into gallons
        loads_df_m3 = loads_df.apply(
            lambda x: UnitConv(x).m3_gal(unit_in="gal")
        )
        single_row_loads = SourceAndSink._pack_timeseries(
            loads_df_m3, row_index=labels["load_m3"]
        )
        example_cons = single_row_loads.transpose().reset_index()
        example_cons[labels["ld_id"]] = inputs[labels["exmp_consload"]].loc[
            :, labels["ld_id"]
        ]
        example_cons[labels["occ"]] = inputs[labels["exmp_consload"]].loc[
            :, labels["occ"]
        ]
        example_cons[labels["at_hm"]] = inputs[labels["exmp_consload"]].loc[
            :, labels["at_hm"]
        ]
        example_cons[labels["max_load"]] = loads_df.max(axis=0).values

        example_cons = example_cons.drop(columns="index", axis=1)

        if len(occupancy) != len(at_home):
<<<<<<< HEAD
            msg = "Occupancy and at home arrays should have the same length."
=======
            mg = "Occupancy and at home arrays should have the same length."
>>>>>>> 4deb5f6d
            log.error(msg)
            raise Exception

        if (np.array(occupancy) > 6).any():
            occ_arr = np.array(occupancy)
            max_occ = occ_arr.max()
            occ_arr[occ_arr > 6] = 6.0
            occupancy = list(occ_arr)
            msg = (
                "Any occupancy above 6 is considered as occupancy of 6."
                " Maximum provided is {}. Consider aggregating loads if this is"
                " of concern."
            )
            log.warning(msg.format(max_occ))

        uniq_occupancy = set(occupancy)

        uniq_at_home = set(at_home)

        available_example_cons = example_cons.loc[
            (example_cons[labels["occ"]].isin(uniq_occupancy))
            & (example_cons[labels["at_hm"]].isin(uniq_at_home))
        ]

        if available_example_cons.shape[0] == 0:
            msg = (
                "We don't have any households matching your inputs in"
                " the database."
            )
<<<<<<< HEAD
            log.error(msg.format)
=======
            log.error(meg.format)
>>>>>>> 4deb5f6d
            raise Exception

        selected_load_ids = []

        for cons in range(len(occupancy)):

            occ = occupancy[cons]
            at_hm = at_home[cons]

            pick_from = available_example_cons.loc[
                (example_cons[labels["occ"]].isin([occ]))
                & (example_cons[labels["at_hm"]].isin([at_hm]))
            ]

            load_id = random_state.choice(
                pick_from[labels["ld_id"]].values, 1
            )[0]

            while (load_id in selected_load_ids) and (
                len(selected_load_ids)
                < len(pick_from[labels["ld_id"]].unique())
            ):

                load_id = random_state.choice(
                    pick_from[labels["ld_id"]].values, 1
                )[0]

            selected_load_ids.append(load_id)

            load_row = pick_from.loc[
                pick_from[labels["ld_id"]] == load_id, :
            ].reset_index()

        # identify indexes drawn. Note that the Load ID is
        # the same value as the index

        indxs = available_example_cons.loc[
            available_example_cons[labels["ld_id"]].isin(selected_load_ids)
        ].index

        loading_input = available_example_cons.loc[indxs, :].reset_index()
        loading_input[labels["load_m3"]] = loading_input[
            labels["load_m3"]
        ].apply(lambda x: x.values)

        loading_input = loading_input.drop(columns="index", axis=1)

        # sort by drawn loads to have the the loading_inputs dataframe
        # rows be in order of the occupancy list. For example, first
        # number in the occupancy list corresponds the first row
        # in the loading_input dataframe.

        loading_input["Load ID"] = pd.CategoricalIndex(
            loading_input[labels["ld_id"]],
            ordered=True,
            categories=selected_load_ids,
        )

        loading_input = loading_input.sort_values(
            labels["ld_id"]
        ).reset_index()

        loading_input[labels["id"]] = range(1, loading_input.shape[0] + 1)

        columns_expected_by_system_model = [
            labels["id"],
            labels["occ"],
            labels["load_m3"],
        ]

        info_columns = [labels["id"], labels["ld_id"], labels["max_load"]]

        household_info = loading_input.loc[:, info_columns]
        loading_input = loading_input.loc[:, columns_expected_by_system_model]

        return loading_input, household_info

    @staticmethod
    def demand_estimate(occ):
        """Estimates gal/day demand as provided in the
        CSI-Thermal Program Handbook, April 2016 for
        installations with a known occupancy

        Parameters:

            occ: float
                Number of individual household occupants
        """
        if occ == 1:
            return 20.0
        if occ == 2:
            return 35.0
        else:
            return 35.0 + 10.0 * (occ - 2.0)<|MERGE_RESOLUTION|>--- conflicted
+++ resolved
@@ -45,9 +45,6 @@
             messages and ignore INFO, DEBUG and WARNING.
     """
 
-<<<<<<< HEAD
-    def __init__(self, input_dfs=None, random_state=123):
-=======
     def __init__(
         self, input_dfs=None, random_state=123, log_level=logging.DEBUG
     ):
@@ -56,7 +53,6 @@
         # is being used and one does not desire to see all infos)
         self.log_level = log_level
         logging.getLogger().setLevel(log_level)
->>>>>>> 4deb5f6d
 
         self.data = input_dfs
 
@@ -899,11 +895,7 @@
         example_cons = example_cons.drop(columns="index", axis=1)
 
         if len(occupancy) != len(at_home):
-<<<<<<< HEAD
             msg = "Occupancy and at home arrays should have the same length."
-=======
-            mg = "Occupancy and at home arrays should have the same length."
->>>>>>> 4deb5f6d
             log.error(msg)
             raise Exception
 
@@ -933,11 +925,7 @@
                 "We don't have any households matching your inputs in"
                 " the database."
             )
-<<<<<<< HEAD
             log.error(msg.format)
-=======
-            log.error(meg.format)
->>>>>>> 4deb5f6d
             raise Exception
 
         selected_load_ids = []
